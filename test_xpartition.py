import multiprocessing
import os
import string

import dask
<<<<<<< HEAD
=======
import pytest
>>>>>>> 9589fd7a
import numpy as np
import pytest
import xarray as xr

import xpartition


@pytest.mark.parametrize(
    ("block_indexers", "expected", "exception"),
    [
        ({"x": slice(0, 3)}, {"x": slice(0, 6)}, None),
        ({"x": slice(1, 2)}, {"x": slice(2, 5)}, None),
        ({"x": slice(-3, -2)}, {"x": slice(0, 2)}, None),
        ({"x": slice(-3, -1)}, {"x": slice(0, 5)}, None),
        ({"x": slice(-3, None)}, {"x": slice(0, 6)}, None),
        ({"x": slice(None, 1)}, {"x": slice(0, 2)}, None),
        ({"x": slice(0, 10)}, {"x": slice(0, 6)}, None),
        ({"x": slice(-10, None)}, {"x": slice(0, 6)}, None),
        ({"x": slice(None, None)}, {"x": slice(0, 6)}, None),
        ({"x": slice(10, 12)}, {"x": slice(6, 6)}, None),
        ({"x": slice(2, 1)}, {"x": slice(5, 2)}, None),
        ({"x": 1}, {"x": slice(2, 5)}, None),
        ({"x": -1}, {"x": slice(5, 6)}, None),
        ({"x": -2}, {"x": slice(2, 5)}, None),
        ({"x": np.int32(2)}, {"x": slice(2, 5)}, None),
        ({"x": slice(0, 3), "y": 1}, {"x": slice(0, 6), "y": slice(3, 4)}, None),
        ({"x": 4}, None, IndexError),
        ({"x": -4}, None, IndexError),
        ({"z": 1}, None, KeyError),
        ({"x": slice(None, None, 2)}, None, NotImplementedError),
        ({"x": 2.0}, None, ValueError),
    ],
    ids=lambda x: f"{x}",
)
def test_indexers(block_indexers, expected, exception):
    data = dask.array.zeros((6, 4), chunks=((2, 3, 1), (3, 1)))
    da = xr.DataArray(data, dims=["x", "y"])
    if exception is None:
        result = da.blocks.indexers(**block_indexers)
        assert result == expected
    else:
        with pytest.raises(exception):
            da.blocks.indexers(**block_indexers)


def test_isel():
    data = dask.array.random.random((6, 4), chunks=((2, 3, 1), (3, 1)))
    da = xr.DataArray(data, dims=["x", "y"])

    result = da.blocks.isel(x=slice(1, 2), y=1).data.compute()
    expected = data.blocks[1:2, 1].compute()

    np.testing.assert_array_equal(result, expected)


@pytest.mark.filterwarnings("ignore:Specified Dask chunks")
@pytest.mark.parametrize("ranks", [1, 2, 3, 5, 10, 11])
def test_dataarray_mappable_write(tmpdir, da, ranks):
    store = os.path.join(tmpdir, "test.zarr")
    ds = da.to_dataset()
    ds.to_zarr(store, compute=False)

    with multiprocessing.get_context("spawn").Pool(ranks) as pool:
        pool.map(da.partition.mappable_write(store, ranks, da.dims), range(ranks))

    result = xr.open_zarr(store)
    xr.testing.assert_identical(result, ds)


ALIGNED_SHAPE_AND_CHUNK_PAIRS = [
    ((5,), (1,)),
    ((5,), (2,)),
    ((5,), (5,)),
    ((5, 2), (1, 1)),
    ((5, 2), (1, 2)),
    ((5, 2), (2, 2)),
    ((5, 2), (4, 2)),
    ((5, 2), (5, 2)),
    ((5, 2, 6), (1, 1, 1)),
    ((5, 2, 6), (1, 1, 2)),
    ((5, 2, 6), (2, 1, 2)),
    ((5, 2, 6), (2, 2, 5)),
]


@pytest.fixture
def ds():
    unchunked_dataarrays = []
    for i, (shape, chunks) in enumerate(ALIGNED_SHAPE_AND_CHUNK_PAIRS):
        da = _construct_dataarray(shape, None, f"unchunked_{i}")
        unchunked_dataarrays.append(da)

    chunked_dataarrays = []
    for i, (shape, chunks) in enumerate(ALIGNED_SHAPE_AND_CHUNK_PAIRS):
        da = _construct_dataarray(shape, chunks, f"chunked_{i}")
        chunked_dataarrays.append(da)

    return xr.merge(unchunked_dataarrays + chunked_dataarrays)


@pytest.mark.filterwarnings("ignore:Specified Dask chunks")
@pytest.mark.parametrize("ranks", [1, 2, 3, 5, 10, 11])
def test_dataset_mappable_write(tmpdir, ds, ranks):
    store = os.path.join(tmpdir, "test.zarr")
    ds.partition.initialize_store(store)

    with multiprocessing.get_context("spawn").Pool(ranks) as pool:
        pool.map(ds.partition.mappable_write(store, ranks, ds.dims), range(ranks))

    result = xr.open_zarr(store)
    xr.testing.assert_identical(result, ds)


@pytest.mark.parametrize("has_coord", [True, False])
@pytest.mark.parametrize(
    "original_chunks", [{"x": 2}, {"x": 2, "y": 5}], ids=lambda x: f"{x}"
)
def test_PartitionMapper_integration(tmpdir, has_coord, original_chunks):
    def func(ds):
        return ds.rename(z="new_name").assign_attrs(dataset_attr="fun")

    ds = xr.Dataset({"z": (["x", "y"], np.ones((5, 10)), {"an": "attr"})}).chunk(
        original_chunks
    )
    if has_coord:
        ds = ds.assign_coords(x=range(5))

    store = str(tmpdir)
    mapper = ds.z.partition.map(store, ranks=3, dims=["x"], func=func, data=ds)
    for rank in mapper:
        mapper.write(rank)

    written = xr.open_zarr(store)
    xr.testing.assert_identical(func(ds), written)


def test_partition_partition():
    # Partitions have two qualities which we test using a DataArray that
    # has all unique values
    ds = xr.Dataset({"z": (["x", "y"], np.arange(50).reshape((5, 10)))}).chunk({"x": 2})
    arr = ds["z"]

    n = 3
    regions = arr.partition.partition(n, dims=["x"])
    assert n == len(regions)

    def to_set(arr):
        return set(arr.values.ravel().tolist())

    # These are the properties of a partition
    # 1. sets in a partition are disjoint
    intersection = set.intersection(*[to_set(arr.isel(region)) for region in regions])
    assert intersection == set()

    # assert that the values cover the set
    # 2. the sets cover the original set
    union = set.union(*[to_set(arr.isel(region)) for region in regions])
    assert union == to_set(arr)


@pytest.mark.parametrize(
    ("original_chunks", "override_chunks", "expected_chunks"),
    [
        ({"x": 5, "y": 2}, None, ((5, 5), (2, 2, 2))),
        ({"x": 5, "y": 2}, {"y": 3}, ((5, 5), (3, 3))),
        ({"x": 5, "y": 2}, {"y": 3, "z": 1}, ((5, 5), (3, 3))),
    ],
    ids=lambda x: f"{x}",
)
@pytest.mark.parametrize("dtype", [float, int])
def test__zeros_like_dataarray(
    original_chunks, override_chunks, expected_chunks, dtype
):
    da = xr.DataArray(np.zeros((10, 6), dtype=dtype), dims=["x", "y"]).chunk(
        original_chunks
    )
    result = xpartition._zeros_like_dataarray(da, override_chunks)
    result_chunks = result.chunks
    assert result_chunks == expected_chunks
    assert result.dtype == da.dtype


def test_zeros_like():
    shape = (2, 4)
    dims = ["x", "y"]
    attrs = {"foo": "bar"}

    data1 = dask.array.random.random(shape)
    data2 = dask.array.random.randint(0, size=shape)
    data3 = dask.array.random.random(shape, chunks=(1, 1))

    da1 = xr.DataArray(data1, dims=dims, name="a", attrs=attrs)
    da2 = xr.DataArray(data2, dims=dims, name="b", attrs=attrs)
    da3 = xr.DataArray(data3, dims=dims, name="c", attrs=attrs)
    ds = xr.merge([da1, da2, da3])

    zeros1_data = dask.array.zeros(shape)
    zeros2_data = dask.array.zeros(shape, dtype=int)
    zeros3_data = dask.array.zeros(shape, chunks=(1, 1))

    zeros1 = xr.DataArray(zeros1_data, dims=dims, name="a", attrs=attrs)
    zeros2 = xr.DataArray(zeros2_data, dims=dims, name="b", attrs=attrs)
    zeros3 = xr.DataArray(zeros3_data, dims=dims, name="c", attrs=attrs)
    expected = xr.merge([zeros1, zeros2, zeros3])

    result = xpartition.zeros_like(ds)
    xr.testing.assert_identical(result, expected)

    for var in result:
        # assert_identical does not check dtype or chunks
        assert result[var].dtype == expected[var].dtype
        assert result[var].chunks == expected[var].chunks<|MERGE_RESOLUTION|>--- conflicted
+++ resolved
@@ -3,10 +3,6 @@
 import string
 
 import dask
-<<<<<<< HEAD
-=======
-import pytest
->>>>>>> 9589fd7a
 import numpy as np
 import pytest
 import xarray as xr
