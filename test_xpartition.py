import multiprocessing
import os
import string

import dask
import numpy as np
import pytest
import xarray as xr
import zarr

import xpartition

from xpartition import (
    get_chunks_encoding,
    get_inner_chunk_size,
    get_inner_chunks_encoding,
)


@pytest.mark.parametrize(
    ("block_indexers", "expected", "exception"),
    [
        ({"x": slice(0, 3)}, {"x": slice(0, 6)}, None),
        ({"x": slice(1, 2)}, {"x": slice(2, 5)}, None),
        ({"x": slice(-3, -2)}, {"x": slice(0, 2)}, None),
        ({"x": slice(-3, -1)}, {"x": slice(0, 5)}, None),
        ({"x": slice(-3, None)}, {"x": slice(0, 6)}, None),
        ({"x": slice(None, 1)}, {"x": slice(0, 2)}, None),
        ({"x": slice(0, 10)}, {"x": slice(0, 6)}, None),
        ({"x": slice(-10, None)}, {"x": slice(0, 6)}, None),
        ({"x": slice(None, None)}, {"x": slice(0, 6)}, None),
        ({"x": slice(10, 12)}, {"x": slice(6, 6)}, None),
        ({"x": slice(2, 1)}, {"x": slice(5, 2)}, None),
        ({"x": 1}, {"x": slice(2, 5)}, None),
        ({"x": -1}, {"x": slice(5, 6)}, None),
        ({"x": -2}, {"x": slice(2, 5)}, None),
        ({"x": np.int32(2)}, {"x": slice(5, 6)}, None),
        ({"x": slice(0, 3), "y": 1}, {"x": slice(0, 6), "y": slice(3, 4)}, None),
        ({"x": 4}, None, IndexError),
        ({"x": -4}, None, IndexError),
        ({"z": 1}, None, KeyError),
        ({"x": slice(None, None, 2)}, None, NotImplementedError),
        ({"x": 2.0}, None, ValueError),
    ],
    ids=lambda x: f"{x}",
)
def test_indexers(block_indexers, expected, exception):
    data = dask.array.zeros((6, 4), chunks=((2, 3, 1), (3, 1)))
    da = xr.DataArray(data, dims=["x", "y"])
    if exception is None:
        result = da.blocks.indexers(**block_indexers)
        assert result == expected
    else:
        with pytest.raises(exception):
            da.blocks.indexers(**block_indexers)


def test_isel():
    data = dask.array.random.random((6, 4), chunks=((2, 3, 1), (3, 1)))
    da = xr.DataArray(data, dims=["x", "y"])

    result = da.blocks.isel(x=slice(1, 2), y=1).data.compute()
    expected = data.blocks[1:2, 1].compute()

    np.testing.assert_array_equal(result, expected)


@pytest.mark.filterwarnings("ignore:Specified Dask chunks")
@pytest.mark.parametrize("ranks", [1, 2, 3, 5, 10, 11])
def test_dataarray_mappable_write(tmpdir, da, ranks):
    store = os.path.join(tmpdir, "test.zarr")
    ds = da.to_dataset()
    ds.to_zarr(store, compute=False)

    with multiprocessing.get_context("spawn").Pool(ranks) as pool:
        pool.map(da.partition.mappable_write(store, ranks, da.dims), range(ranks))

    result = xr.open_zarr(store)
    xr.testing.assert_identical(result, ds)


SHAPE_AND_CHUNK_PAIRS = [
    ((5,), (1,)),
    ((5,), (2,)),
    ((5,), (5,)),
    ((2, 5), (1, 1)),
    ((2, 5), (2, 1)),
    ((2, 5), (2, 2)),
    ((2, 5), (2, 4)),
    ((2, 5), (2, 5)),
    ((2, 1, 6), (1, 1, 1)),
    ((2, 1, 6), (1, 1, 2)),
    ((2, 1, 6), (2, 1, 2)),
    ((2, 1, 6), (2, 1, 5)),
    ((2, 3, 4, 5), (1, 1, 1, 1)),
    ((2, 3, 4, 5), (2, 1, 3, 3)),
]


@pytest.fixture(params=SHAPE_AND_CHUNK_PAIRS, ids=lambda x: str(x))
def da(request):
    shape, chunks = request.param
    name = "foo"
    return _construct_dataarray(shape, chunks, name)


def _construct_dataarray(shape, chunks, name):
    dims = list(string.ascii_lowercase[: len(shape)])
    data = np.random.random(shape)
    coords = [range(length) for length in shape]
    da = xr.DataArray(data, dims=dims, name=name, coords=coords)
    if chunks is not None:
        chunks = {dim: chunk for dim, chunk in zip(dims, chunks)}
        da = da.chunk(chunks)

        # Add coverage for chunked coordinates
        chunked_coord_name = f"{da.name}_chunked_coord"
        da = da.assign_coords({chunked_coord_name: da.chunk(chunks)})
    return da


ALIGNED_SHAPE_AND_CHUNK_PAIRS = [
    ((5,), (1,)),
    ((5,), (2,)),
    ((5,), (5,)),
    ((5, 2), (1, 1)),
    ((5, 2), (1, 2)),
    ((5, 2), (2, 2)),
    ((5, 2), (4, 2)),
    ((5, 2), (5, 2)),
    ((5, 2, 6), (1, 1, 1)),
    ((5, 2, 6), (1, 1, 2)),
    ((5, 2, 6), (2, 1, 2)),
    ((5, 2, 6), (2, 2, 5)),
]


@pytest.fixture
def ds():
    unchunked_dataarrays = []
    for i, (shape, chunks) in enumerate(ALIGNED_SHAPE_AND_CHUNK_PAIRS):
        da = _construct_dataarray(shape, None, f"unchunked_{i}")
        unchunked_dataarrays.append(da)

    chunked_dataarrays = []
    for i, (shape, chunks) in enumerate(ALIGNED_SHAPE_AND_CHUNK_PAIRS):
        da = _construct_dataarray(shape, chunks, f"chunked_{i}")
        chunked_dataarrays.append(da)

    return xr.merge(unchunked_dataarrays + chunked_dataarrays)


def get_files(directory):
    names = os.listdir(directory)
    files = []
    for name in names:
        path = os.path.join(directory, name)
        if os.path.isfile(path):
            files.append(path)
    return files


def checkpoint_modification_times(store, variables):
    times = {}
    for variable in variables:
        directory = os.path.join(store, variable)
        files = get_files(directory)
        for file in files:
            times[file] = os.path.getmtime(file)
    return times


@pytest.mark.filterwarnings("ignore:Specified Dask chunks")
@pytest.mark.parametrize("ranks", [1, 2, 3, 5, 10, 11])
@pytest.mark.parametrize("collect_variable_writes", [False, True])
def test_dataset_mappable_write(tmpdir, ds, ranks, collect_variable_writes):
    unchunked_variables = xpartition.get_unchunked_variable_names(ds)

    store = os.path.join(tmpdir, "test.zarr")
    ds.partition.initialize_store(store)

    # Checkpoint modification times of all files associated with unchunked
    # variables.  These should remain unchanged after initialization.
    expected_times = checkpoint_modification_times(store, unchunked_variables)

    with multiprocessing.get_context("spawn").Pool(ranks) as pool:
        pool.map(
            ds.partition.mappable_write(
                store, ranks, ds.dims, collect_variable_writes=collect_variable_writes
            ),
            range(ranks),
        )

    result = xr.open_zarr(store)

    # Check that dataset roundtrips identically.
    xr.testing.assert_identical(result, ds)

    # Checkpoint modification times of all files associated with unchunked
    # variables after writing the chunked variables.  The modification times of
    # the unchunked variables should be the same as before writing the chunked
    # variables.
    resulting_times = checkpoint_modification_times(store, unchunked_variables)
    assert expected_times == resulting_times


@pytest.mark.parametrize("has_coord", [True, False])
@pytest.mark.parametrize("has_chunked_coord", [True, False])
@pytest.mark.parametrize(
    "original_chunks", [{"x": 2}, {"x": 2, "y": 5}], ids=lambda x: f"{x}"
)
def test_PartitionMapper_integration(
    tmpdir, has_coord, has_chunked_coord, original_chunks
):
    def func(ds):
        return ds.rename(z="new_name").assign_attrs(dataset_attr="fun")

    ds = xr.Dataset({"z": (["x", "y"], np.ones((5, 10)), {"an": "attr"})}).chunk(
        original_chunks
    )
    if has_coord:
        ds = ds.assign_coords(x=range(5))
    if has_chunked_coord:
        chunked_coord = xr.DataArray(range(5), dims=["x"]).chunk({"x": 5})
        ds = ds.assign_coords(b=chunked_coord)

    unchunked_variables = xpartition.get_unchunked_variable_names(ds)

    store = str(tmpdir)
    mapper = ds.z.partition.map(store, ranks=3, dims=["x"], func=func, data=ds)
    for i, rank in enumerate(mapper):
        if i == 0:
            expected_times = checkpoint_modification_times(store, unchunked_variables)
        mapper.write(rank)

    resulting_times = checkpoint_modification_times(store, unchunked_variables)
    assert expected_times == resulting_times

    written = xr.open_zarr(store)
    xr.testing.assert_identical(func(ds), written)


def test_PartitionMapper_integration_error():
    func = lambda ds: ds
    a = xr.DataArray(np.ones((5, 10)), [range(5), range(10)], ["x", "y"], name="a")
    b = a.copy(deep=True).rename("b").chunk({"x": 1})
    ds = xr.merge([a, b])
    mapper = ds.b.partition.map("store", ranks=3, dims=["x"], func=func, data=ds)
    with pytest.raises(ValueError, match="The PartitionMapper approach"):
        for rank in mapper:
            mapper.write(rank)


def test_partition_partition():
    # Partitions have two qualities which we test using a DataArray that
    # has all unique values
    ds = xr.Dataset({"z": (["x", "y"], np.arange(50).reshape((5, 10)))}).chunk({"x": 2})
    arr = ds["z"]

    n = 3
    regions = arr.partition.partition(n, dims=["x"])
    assert n == len(regions)

    def to_set(arr):
        return set(arr.values.ravel().tolist())

    # These are the properties of a partition
    # 1. sets in a partition are disjoint
    intersection = set.intersection(*[to_set(arr.isel(region)) for region in regions])
    assert intersection == set()

    # assert that the values cover the set
    # 2. the sets cover the original set
    union = set.union(*[to_set(arr.isel(region)) for region in regions])
    assert union == to_set(arr)


@pytest.mark.parametrize(
    ("original_chunks", "override_chunks", "expected_chunks"),
    [
        ({"x": 5, "y": 2}, None, ((5, 5), (2, 2, 2))),
        ({"x": 5, "y": 2}, {"y": 3}, ((5, 5), (3, 3))),
        ({"x": 5, "y": 2}, {"y": 3, "z": 1}, ((5, 5), (3, 3))),
    ],
    ids=lambda x: f"{x}",
)
@pytest.mark.parametrize("dtype", [float, int])
def test__zeros_like_dataarray(
    original_chunks, override_chunks, expected_chunks, dtype
):
    da = xr.DataArray(np.zeros((10, 6), dtype=dtype), dims=["x", "y"]).chunk(
        original_chunks
    )
    result = xpartition._zeros_like_dataarray(da, override_chunks)
    result_chunks = result.chunks
    assert result_chunks == expected_chunks
    assert result.dtype == da.dtype


def test_zeros_like():
    shape = (2, 4)
    dims = ["x", "y"]
    attrs = {"foo": "bar"}

    data1 = dask.array.random.random(shape)
    data2 = dask.array.random.randint(0, size=shape)
    data3 = dask.array.random.random(shape, chunks=(1, 1))

    da1 = xr.DataArray(data1, dims=dims, name="a", attrs=attrs)
    da2 = xr.DataArray(data2, dims=dims, name="b", attrs=attrs)
    da3 = xr.DataArray(data3, dims=dims, name="c", attrs=attrs)
    ds = xr.merge([da1, da2, da3])

    zeros1_data = dask.array.zeros(shape)
    zeros2_data = dask.array.zeros(shape, dtype=int)
    zeros3_data = dask.array.zeros(shape, chunks=(1, 1))

    zeros1 = xr.DataArray(zeros1_data, dims=dims, name="a", attrs=attrs)
    zeros2 = xr.DataArray(zeros2_data, dims=dims, name="b", attrs=attrs)
    zeros3 = xr.DataArray(zeros3_data, dims=dims, name="c", attrs=attrs)
    expected = xr.merge([zeros1, zeros2, zeros3])

    result = xpartition.zeros_like(ds)
    xr.testing.assert_identical(result, expected)

    for var in result:
        # assert_identical does not check dtype or chunks
        assert result[var].dtype == expected[var].dtype
        assert result[var].chunks == expected[var].chunks


def test_partition_indexers_invalid_rank_error():
    data = dask.array.zeros((6, 4), chunks=((6, 4)))
    da = xr.DataArray(data, dims=["x", "y"])
    with pytest.raises(ValueError, match="greater than maximum rank"):
        da.partition.indexers(1, 1, ["x"])


@pytest.mark.parametrize(
    ("unfrozen_indexers", "frozen_indexers"),
    [
        (
            {"a": slice(None, None, 3), "b": slice(1, 10, 2)},
            (("a", (None, None, 3)), ("b", (1, 10, 2))),
        ),
        (None, None),
    ],
    ids=lambda x: f"{x}",
)
def test_freeze_unfreeze_indexers(unfrozen_indexers, frozen_indexers):
    assert xpartition.freeze_indexers(unfrozen_indexers) == frozen_indexers
    assert xpartition.unfreeze_indexers(frozen_indexers) == unfrozen_indexers


@pytest.mark.parametrize(
    ("a", "b"),
    [
        (
            {"a": slice(None, None, 3), "b": slice(1, 10, 2)},
            {"b": slice(1, 10, 2), "a": slice(None, None, 3)},
        ),
        (None, None),
    ],
    ids=lambda x: f"{x}",
)
def test_hashability_of_frozen_indexers(a, b):
    assert a == b
    frozen_indexers_a = xpartition.freeze_indexers(a)
    frozen_indexers_b = xpartition.freeze_indexers(b)

    # Despite having different key orders, the hashes of the frozen indexers
    # should be equal.
    assert hash(frozen_indexers_a) == hash(frozen_indexers_b)


class CountingScheduler:
    """Inspired by xarray

    https://github.com/pydata/xarray/blob/33fbb648ac042f821a11870ffa544e5bcb6e178f/xarray/tests/__init__.py#L97-L113
    """

    def __init__(self):
        self.total_computes = 0

    def __call__(self, dsk, keys, **kwargs):
        self.total_computes += 1
        return dask.get(dsk, keys, **kwargs)


@pytest.mark.parametrize(
    ("collect_variable_writes", "expected_computes"), [(False, 9), (True, 3)]
)
def test_dataset_mappable_write_minimizes_compute_calls(
    tmpdir, collect_variable_writes, expected_computes
):
    # This tests to ensure that calls to compute are minimized when writing
    # partitioned Datasets.  Previously, a compute was called separately for
    # each variable in the Dataset.  For fields that have common intermediates --
    # e.g. loading a particular variable from somewhere -- this is inefficient,
    # because it means these intermediates must be computed multiple times.  If
    # the option to collect_variable_writes is turned, however, we expect more
    # computes to be called (one for each partition and data variable in the
    # Dataset).
    store = os.path.join(tmpdir, "test.zarr")

    foo = _construct_dataarray((2, 9), (2, 3), "foo")
    bar = (2 * foo).rename("bar")
    ds = xr.merge([foo, bar])

    ds.partition.initialize_store(store)
    scheduler = CountingScheduler()

    with dask.config.set(scheduler=scheduler):
        ranks = 3
        for rank in range(ranks):
            ds.partition.write(store, ranks, ds.dims, rank, collect_variable_writes)

        assert scheduler.total_computes == expected_computes

    result = xr.open_zarr(store)
    xr.testing.assert_identical(result, ds)


@pytest.fixture()
def mixed_ds():
    dims = ["x_unchunked", "y_unchunked"]
    coords = [range(3), range(5)]
    data = np.zeros((3, 5))
    template_unchunked = xr.DataArray(data, coords, dims)
    template_chunked = xr.DataArray(data, coords, dims).chunk({"x_unchunked": 1})

    data_var_unchunked = template_unchunked.copy(deep=True).rename("data_var_unchunked")
    data_var_chunked = template_chunked.copy(deep=True).rename("data_var_chunked")
    coord_unchunked = template_unchunked.copy(deep=True).rename("coord_unchunked")
    coord_chunked = template_chunked.copy(deep=True).rename("coord_chunked")

    ds = xr.merge([data_var_chunked, data_var_unchunked])
    ds = ds.assign_coords(coord_unchunked=coord_unchunked, coord_chunked=coord_chunked)
    return ds


def test_get_unchunked_variable_names(mixed_ds):
    expected = {"x_unchunked", "y_unchunked", "data_var_unchunked", "coord_unchunked"}
    result = set(xpartition.get_unchunked_variable_names(mixed_ds))
    assert result == expected


def test_get_unchunked_non_dimension_coord_names(mixed_ds):
    expected = {"coord_unchunked"}
    result = set(xpartition.get_unchunked_non_dimension_coord_names(mixed_ds))
    assert result == expected


def test_get_unchunked_data_var_names(mixed_ds):
    expected = {"data_var_unchunked"}
    result = set(xpartition.get_unchunked_data_var_names(mixed_ds))
    assert result == expected


def test_validate_PartitionMapper_dataset(mixed_ds):
    with pytest.raises(ValueError, match="The PartitionMapper approach"):
        xpartition.validate_PartitionMapper_dataset(mixed_ds)


<<<<<<< HEAD
def test_get_chunks_encoding():
    da = xr.DataArray(np.arange(10).reshape((2, 5)), dims=["a", "b"])
    da = da.chunk({"a": 2, "b": 4})
    result = get_chunks_encoding(da)
    expected = (2, 4)
    assert result == expected


@pytest.mark.parametrize(
    ("inner_chunks", "dim_sizes", "dim", "expected", "raises"),
    [
        ({"a": 1}, {"a": 2}, "a", 1, False),
        ({"a": -1}, {"a": 2}, "a", 2, False),
        ({"a": -2}, {"a": 2}, "a", None, True),
    ],
    ids=lambda x: f"{x!r}",
)
def test_get_inner_chunk_size(inner_chunks, dim_sizes, dim, expected, raises):
    if raises:
        with pytest.raises(ValueError, match="greater than 0"):
            get_inner_chunk_size(inner_chunks, dim_sizes, dim)
    else:
        result = get_inner_chunk_size(inner_chunks, dim_sizes, dim)
        assert result == expected


@pytest.mark.parametrize(
    ("inner_chunks", "raises"),
    [({"a": 1}, False), ({"a": 2}, True)],
    ids=lambda x: f"{x!r}",
)
def test_get_inner_chunks_encoding(inner_chunks, raises):
    da = xr.DataArray(np.arange(5), dims=["a"]).chunk({"a": 3})
    if raises:
        with pytest.raises(ValueError, match="evenly divide"):
            get_inner_chunks_encoding(da, inner_chunks)
    else:
        expected = (1,)
        result = get_inner_chunks_encoding(da, inner_chunks)
        assert result == expected


def test_sharded_store(tmpdir, ds):
    inner_chunks = {"a": 1, "b": 1, "c": 1}
    store = os.path.join(tmpdir, "sharded.zarr")

    ranks = 3
    ds.partition.initialize_store(store, inner_chunks=inner_chunks)
    for rank in range(ranks):
        ds.partition.write(store, ranks, ds.dims, rank)

    # Check that initialize_store and write do not mutate the encoding of
    # any of the variables in the original Dataset.
    for da in {**ds.coords, **ds.data_vars}.values():
        assert "shards" not in da.encoding
        assert "chunks" not in da.encoding

    # Check that the chunks and encoding of the loaded Dataset match our
    # expectations.
    result = xr.open_zarr(store)
    for name, original_da in {**ds.coords, **ds.data_vars}.items():
        result_da = result[name]

        if isinstance(result_da.data, dask.array.Array):
            stored_chunks = {}
            for dim, (size, *_) in zip(result_da.dims, result_da.chunks):
                stored_chunks[dim] = size

            if isinstance(original_da.data, dask.array.Array):
                expected_chunks = {dim: inner_chunks[dim] for dim in stored_chunks}
                expected_shards_encoding = get_chunks_encoding(ds[name])
                expected_chunks_encoding = get_chunks_encoding(result_da)
            else:
                expected_chunks = result_da.sizes
                expected_shards_encoding = None
                expected_chunks_encoding = get_chunks_encoding(result_da)

            assert stored_chunks == expected_chunks
            assert result_da.encoding["shards"] == expected_shards_encoding
            assert result_da.encoding["chunks"] == expected_chunks_encoding

    # Finally check that the written Dataset, modulo chunks, is identical
    # to the provided Dataset.
    xr.testing.assert_identical(result, ds)
=======
@pytest.mark.parametrize(
    ("mode", "raises_on_existing"), [(None, True), ("w-", True), ("w", False)]
)
def test_mode(tmpdir, ds, mode, raises_on_existing):
    store = os.path.join(tmpdir, "test.zarr")
    ds.to_zarr(store)

    if raises_on_existing:
        with pytest.raises(FileExistsError):
            ds.partition.initialize_store(store, mode=mode)
    else:
        ranks = 3
        ds.partition.initialize_store(store, mode=mode)
        for rank in range(ranks):
            ds.partition.write(store, ranks, ds.dims, rank)

        result = xr.open_zarr(store)
        xr.testing.assert_identical(result, ds)


@pytest.mark.parametrize("zarr_format", [None, 2, 3])
def test_zarr_format(tmpdir, ds, zarr_format):
    store = os.path.join(tmpdir, "test.zarr")

    ranks = 3
    ds.partition.initialize_store(store, zarr_format=zarr_format)
    for rank in range(ranks):
        ds.partition.write(store, ranks, ds.dims, rank)

    result = xr.open_zarr(store)
    xr.testing.assert_identical(result, ds)

    expected_zarr_format = 3 if zarr_format is None else zarr_format
    group = zarr.open_group(store)
    result_zarr_format = group.metadata.zarr_format
    assert result_zarr_format == expected_zarr_format
>>>>>>> 4240db11
<|MERGE_RESOLUTION|>--- conflicted
+++ resolved
@@ -462,7 +462,44 @@
         xpartition.validate_PartitionMapper_dataset(mixed_ds)
 
 
-<<<<<<< HEAD
+@pytest.mark.parametrize(
+    ("mode", "raises_on_existing"), [(None, True), ("w-", True), ("w", False)]
+)
+def test_mode(tmpdir, ds, mode, raises_on_existing):
+    store = os.path.join(tmpdir, "test.zarr")
+    ds.to_zarr(store)
+
+    if raises_on_existing:
+        with pytest.raises(FileExistsError):
+            ds.partition.initialize_store(store, mode=mode)
+    else:
+        ranks = 3
+        ds.partition.initialize_store(store, mode=mode)
+        for rank in range(ranks):
+            ds.partition.write(store, ranks, ds.dims, rank)
+
+        result = xr.open_zarr(store)
+        xr.testing.assert_identical(result, ds)
+
+
+@pytest.mark.parametrize("zarr_format", [None, 2, 3])
+def test_zarr_format(tmpdir, ds, zarr_format):
+    store = os.path.join(tmpdir, "test.zarr")
+
+    ranks = 3
+    ds.partition.initialize_store(store, zarr_format=zarr_format)
+    for rank in range(ranks):
+        ds.partition.write(store, ranks, ds.dims, rank)
+
+    result = xr.open_zarr(store)
+    xr.testing.assert_identical(result, ds)
+
+    expected_zarr_format = 3 if zarr_format is None else zarr_format
+    group = zarr.open_group(store)
+    result_zarr_format = group.metadata.zarr_format
+    assert result_zarr_format == expected_zarr_format
+
+
 def test_get_chunks_encoding():
     da = xr.DataArray(np.arange(10).reshape((2, 5)), dims=["a", "b"])
     da = da.chunk({"a": 2, "b": 4})
@@ -547,41 +584,14 @@
     # Finally check that the written Dataset, modulo chunks, is identical
     # to the provided Dataset.
     xr.testing.assert_identical(result, ds)
-=======
-@pytest.mark.parametrize(
-    ("mode", "raises_on_existing"), [(None, True), ("w-", True), ("w", False)]
-)
-def test_mode(tmpdir, ds, mode, raises_on_existing):
-    store = os.path.join(tmpdir, "test.zarr")
-    ds.to_zarr(store)
-
-    if raises_on_existing:
-        with pytest.raises(FileExistsError):
-            ds.partition.initialize_store(store, mode=mode)
-    else:
-        ranks = 3
-        ds.partition.initialize_store(store, mode=mode)
-        for rank in range(ranks):
-            ds.partition.write(store, ranks, ds.dims, rank)
-
-        result = xr.open_zarr(store)
-        xr.testing.assert_identical(result, ds)
-
-
-@pytest.mark.parametrize("zarr_format", [None, 2, 3])
-def test_zarr_format(tmpdir, ds, zarr_format):
-    store = os.path.join(tmpdir, "test.zarr")
-
-    ranks = 3
-    ds.partition.initialize_store(store, zarr_format=zarr_format)
-    for rank in range(ranks):
-        ds.partition.write(store, ranks, ds.dims, rank)
-
-    result = xr.open_zarr(store)
-    xr.testing.assert_identical(result, ds)
-
-    expected_zarr_format = 3 if zarr_format is None else zarr_format
-    group = zarr.open_group(store)
-    result_zarr_format = group.metadata.zarr_format
-    assert result_zarr_format == expected_zarr_format
->>>>>>> 4240db11
+
+
+def test_inner_chunks_zarr_format_2_error(tmpdir, ds):
+    inner_chunks = {"a": 1, "b": 1, "c": 1}
+    zarr_format = 2
+    store = os.path.join(tmpdir, "sharded.zarr")
+
+    with pytest.raises(ValueError, match="zarr_format=2"):
+        ds.partition.initialize_store(
+            store, inner_chunks=inner_chunks, zarr_format=zarr_format
+        )